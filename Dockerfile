--- conflicted
+++ resolved
@@ -18,13 +18,9 @@
     autoconf-archive \
     libevent-dev \
     libgoogle-glog-dev \
-<<<<<<< HEAD
-    sudo \
-    wget
-=======
     wget \
     sudo
->>>>>>> c5967e45
+
 WORKDIR /home
 RUN git clone https://github.com/facebook/proxygen.git
 WORKDIR /home/proxygen/proxygen
